"""
This file is part of exparser.

exparser is free software: you can redistribute it and/or modify
it under the terms of the GNU General Public License as published by
the Free Software Foundation, either version 3 of the License, or
(at your option) any later version.

exparser is distributed in the hope that it will be useful,
but WITHOUT ANY WARRANTY; without even the implied warranty of
MERCHANTABILITY or FITNESS FOR A PARTICULAR PURPOSE.  See the
GNU General Public License for more details.

You should have received a copy of the GNU General Public License
along with exparser.  If not, see <http://www.gnu.org/licenses/>.
"""

from exparser.BaseReader import BaseReader
from exparser.DataMatrix import DataMatrix
from exparser import TraceKit
import os
import sys
import numpy as np
from matplotlib import pyplot as plt
from scipy.spatial.distance import euclidean
import warnings

class EyelinkAscFolderReader(BaseReader):

	"""Parses Eyelink ASCII data"""

	def __init__(self, path='data', ext='.asc', startTrialKey='start_trial',
		endTrialKey='stop_trial', variableKey='var', dtype='|S128', maxN=None,
		maxTrialId=None, requireEndTrial=True, traceFolder='traces',
		offlineDriftCorr=False, skipList=[], blinkReconstruct=False, only=None,
		acceptNonMatchingColumns=True):

		"""
		Constructor. Reads all Eyelink ASCII files from a specific folder.

		Keyword arguments:
		path			--	the folder containing the csv files (default='data')
		ext				--	the extension of the csv files (default='.csv')
		startTrialKey	-- 	the start trial keyword (default='start_trial')
		endTrialKey		--	the stop trial keyword (default='stop_trial')
		variableKey		--	the variable keyword (default='var')
		dtype			--	the numpy dtype to be used (default='|S128')
		maxN			--	the maximum number of subjects to process
							(default=None)
		maxTrialId		--	the maximum number of trials to process
							(default=None)
		requireEndTrial	--	indicates whether an exception should be raised if a
							trial hasn't been neatly closed. Otherwise the trial
							is simply disregarded. (default=True)
		traceFolder		--	the folder to save the gaze traces. Traces are saved
							as 3d numpy arrays (x, y, pupil size) in .npy
							format. To start collecting traces, set
							`self.tracePhase` to a value. Use the value
							'__baseline__' to use an automatic baseline.
							(default='traces')
		offlineDriftCorr	--	Indicates whether coordinates should be
								corrected based on the drift-correction check,
								in case the 'active' drift correctrion is
								disabled (as on the Eyelink 1000).
								(default=False)
		skipList		--	A list of trialIDs that should not be processed.
							(default=[])
		blinkReconstruct	--	Indicates whether pupil size should be
								interpolated during blinks. (default=False)
		only			--	A list of files that should be analyzed, or None
							to analyze all files. Mostly useful for debugging
							purposes. (default=None)
		acceptNonMatchingColumns	--- Boolean indicating whether or not to
										raise an exception if current dm and
										to-be-added dm
										do not have identical column headers.
										If set to True, the intersection of
										column headers is used and the check
										is not carried out. If set to False,
										the the check is carried out.
										(default=True)
		"""

		self.startTrialKey = startTrialKey
		self.endTrialKey = endTrialKey
		self.variableKey = variableKey
		self.dtype = dtype
		self.requireEndTrial = requireEndTrial
		self.maxTrialId = maxTrialId
		self.tracePhase = None
		self.traceFolder = traceFolder
		self.traceSmoothParams = None
		self.offlineDriftCorr = offlineDriftCorr
		self.driftAdjust = 0,0
		self.skipList = skipList
		self.blinkReconstruct = blinkReconstruct
		self.acceptNonMatchingColumns = acceptNonMatchingColumns
		self.traceImg = '--traceimg' in sys.argv
		self.tracePlot = '--traceplot' in sys.argv

		print '\nScanning \'%s\'' % path
		self.dm = None
		nFile = 0
		for fname in os.listdir(path):
			if only != None and fname not in only:
				print 'Skipping %s ...' % fname
				continue
			if os.path.splitext(fname)[1] == ext:
				sys.stdout.write('Reading %s ...' % fname)
				sys.stdout.flush()
				a = self.parseFile(os.path.join(path, fname))
				dm = DataMatrix(a)

				if self.dm == None:
					self.dm = dm
				else:

					# If column headers are not identical:
					if self.dm.columns() != dm.columns():

						# Determine warning message:
						warningMsg = "The column headers are not identical. Difference:\n%s"\
						% "\n".join(list(set(self.dm.columns()).\
							symmetric_difference(set(dm.columns()))))

						# Determine whether to only print the warning,
						# or to raise an exception:
						if not acceptNonMatchingColumns:
							raise Exception(warningMsg)
						if acceptNonMatchingColumns:
							print warningMsg

					self.dm += dm

				print '(%d rows)' % len(dm)
				nFile += 1
			if maxN != None and nFile >= maxN:
				break
		print '%d files\n' % nFile

	def startBlink(self, l):

		"""
		Detects a blink start

		Returns:
		True or False
		"""

		#print "l = ", 
		#print l
		#sys.exit()

		# SBLINK R 4999128
		return l[0] == 'SBLINK'

	def endBlink(self, l):

		"""
		Detects a blink end

		Returns:
		True or False
		"""

		# EBLINK R 4999128
		return l[0] == 'EBLINK'

	def dataMatrix(self):

		"""
		Returns:
		A DataMatrix
		"""

		return self.dm

	def startTrial(self, l):

		"""
		Determines whether a list corresponds to the start of a trial

		Returns:
		The trialid or None if the list is not a trial start
		"""

		if len(l) > 3 and l[0] == 'MSG' and l[2] == self.startTrialKey:
			return l[3]
		return None

	def endTrial(self, l):

		"""
		Determines whether a list corresponds to the end of a trial

		Returns:
		True or False
		"""

		return len(l) > 2 and l[0] == 'MSG' and l[2] == self.endTrialKey

	def finishTrial(self, trialDict):

		"""
		Perform some finalization after we we have parsed a trial. This function
		should be overridden by a custom parser.

		Arguments:
		trialDict -- a trial dictionary
		"""

		pass

	def initTrial(self, trialDict):

		"""
		Perform some initalization before we start parsing a trial. This
		function should be overridden by a custom parser.

		Arguments:
		trialDict -- a trial dictionary
		"""
		
		pass

	def __finishTrial__(self, trialDict):

		"""
		Perform some finalization after we we have parsed a trial

		Arguments:
		trialDict -- a trial dictionary
		"""

		nPhase = len(self.traceDict)
		i = 1
		if self.traceImg or self.tracePlot:
			plt.clf()
			plt.close()
			plt.figure(figsize=(12,12))
			plt.subplots_adjust(hspace=.5, wspace=.5)
		for phase, trace in self.traceDict.iteritems():
			a = np.array(trace, dtype=float)
			if len(a) == 0:
				continue
			origA = a.copy()
			if self.blinkReconstruct:
				a[:,2] = TraceKit.blinkReconstruct(a[:,2])
			if self.traceSmoothParams != None:
				a[:,0] = TraceKit.smooth(a[:,0], **self.traceSmoothParams)
				a[:,1] = TraceKit.smooth(a[:,1], **self.traceSmoothParams)
				a[:,2] = TraceKit.smooth(a[:,2], **self.traceSmoothParams)
			self.traceDict[phase] = a
			path = os.path.join(self.traceFolder, '%s-%.5d-%s.npy' \
				% (trialDict['file'], trialDict['trialId'], phase))
			if not os.path.exists(self.traceFolder):
				print('Creating traceFolder: %s' % self.traceFolder)
				os.makedirs(self.traceFolder)

			np.save(path, a)
			trialDict['__trace_%s__' % phase] = path
			if self.traceImg or self.tracePlot:
				plt.subplot(nPhase, 3, i)
				i += 1
				plt.title('X(%s)' % phase)
				plt.plot(a[:,0])
				if self.traceSmoothParams != None:
					plt.plot(origA[:,0])
				plt.subplot(nPhase, 3, i)
				i += 1
				plt.title('Y(%s)' % phase)
				plt.plot(a[:,1])
				if self.traceSmoothParams != None:
					plt.plot(origA[:,1])
				plt.subplot(nPhase, 3, i)
				i += 1
				plt.title('Pupil(%s)' % phase)
				plt.plot(a[:,2])
				if self.traceSmoothParams != None or self.blinkReconstruct:
					plt.plot(origA[:,2])
		if self.traceImg or self.tracePlot:
			plt.suptitle(path)
			if self.traceImg:
				path = os.path.join(self.traceFolder, 'png', '%s-%.5d-%s.png' \
					% (trialDict['file'], trialDict['trialId'], phase))
				if not os.path.exists(os.path.join(self.traceFolder, 'png')):
					print('Creating traceImgFolder: %s' % os.path.join( \
						self.traceFolder, 'png'))
<<<<<<< HEAD
				#os.makedirs(self.traceFolder)
=======
				if not os.path.exists(os.path.join(self.traceFolder, 'png')):
					os.makedirs(os.path.join(self.traceFolder, 'png'))
>>>>>>> d36155b1
				plt.savefig(path)
			if self.tracePlot:
				plt.show()

	def __initTrial__(self, trialDict):

		"""
		Perform some initalization before we start parsing a trial

		Arguments:
		trialDict -- a trial dictionary
		"""

		self.tracePhase = None
		self.traceDict = {}

	def parseDriftCorr(self, l):

		"""
		Sets the drift-correction parameters based on the drift correction data.
		This allows you to do real drift correct offline, even when this was not
		enabled during the experiment.

		MSG	900353 DRIFTCORRECT R RIGHT at 512,384  OFFSET 0.45 deg.  -15.5,5.3 pix.

		Arguments:
		l	--	a list
		"""

		if 'DRIFTCORRECT' in l and len(l) > 10:
			s = l[10].split(',')
			x = float(s[0])
			y = float(s[1])
			self.driftAdjust = x, y

	def parseFile(self, path):

		"""
		Parses a single Eyelink ASCII file

		Returns:
		An array
		"""

		# First read all trials into a list of trialDicts
		fd = open(path, 'r')
		lTrialDict = []
		while True:
			s = fd.readline()
			if s == '':
				break
			l = self.strToList(s)
			if self.offlineDriftCorr:
				self.parseDriftCorr(l)
			trialId = self.startTrial(l)
			if self.maxTrialId != None and trialId > self.maxTrialId:
				break
			if trialId != None:
				trialDict = self.parseTrial(trialId, fd)
				if trialDict != None:
					lTrialDict.append(trialDict)
		# Extract the column names
		lVar = []
		for trialDict in lTrialDict:
			for var in trialDict:
				if var not in lVar:
					lVar.append(var)
		lVar.sort()
		# Construct a numpy array with the variable names on the first row
		a = np.zeros( (len(lTrialDict)+1, len(lVar)), dtype=self.dtype )
		a[0] = np.array(lVar, dtype=self.dtype)
		i = 1
		for trialDict in lTrialDict:
			for var in lVar:
				if var in trialDict:
					a[i, lVar.index(var)] = trialDict[var]
			i += 1
		return a

	def parseLine(self, trialDict, l):

		"""
		Parse a single line (in list format) from a trial

		Arguments:
		trialDict -- the dictionary of trial variables
		l -- a list
		"""

		pass

	def parseTrial(self, trialId, fd):

		"""
		Parse a single trial

		Arguments:
		trialId		--	the trial id
		fd			--	a file object

		Returns:
		A dictionary like {'var1' : 'value', ...}
		"""

		trialDict = {'trialId' : trialId, 'file' : os.path.basename(fd.name), \
			'outlier' : 0, 'eye_used' : 'undefined', 'n_blink' : 0}
		if trialDict['trialId'] not in self.skipList:
			self.__initTrial__(trialDict) # Internal stuff
			self.initTrial(trialDict) # To be overridden
		self.inBlink = False
		while True:
			s = fd.readline()
			if s == '':
				break
			l = self.strToList(s)
			if self.endTrial(l):
				if trialDict['trialId'] not in self.skipList:
					self.__finishTrial__(trialDict) # Internal stuff
					self.finishTrial(trialDict) # To be overridden
				return trialDict
			if trialDict['trialId'] in self.skipList:
				continue
			if self.startBlink(l):
				self.inBlink = True
				trialDict['n_blink'] += 1
			elif self.endBlink(l):
				self.inBlink = False
			self.parseStartTracePhase(l)
			self.parseVariables(trialDict, l)
			if self.offlineDriftCorr:
				self.parseDriftCorr(l)
			if self.tracePhase != None:
				self.parseTrace(l)
			self.parseLine(trialDict, l)

		if self.requireEndTrial:
			raise Exception('Trial %s was started but not ended' \
				% trialDict['trialId'])
		else:
			warnings.warn('Trial %s was started but not ended' \
				% trialDict['trialId'])
			return None

	def parseTrace(self, l):

		"""
		Adds a gaze sample to a trace

		Arguments:
		l -- a list
		"""

		s = self.toSample(l)
		if s == None:
			return
		if self.tracePhase not in self.traceDict:
			self.traceDict[self.tracePhase] = []
		self.traceDict[self.tracePhase].append( (s['x'], s['y'], s['pupil']) )

	def parseStartTracePhase(self, l):

		"""
		Checks whether a new trace phase is started.

		Arguments:
		l	--	A list.
		"""

		# MSG	546748 phase baseline
		if 'phase' in l and len(l) == 4:
			self.tracePhase = l[3]

	def parseVariables(self, trialDict, l):

		"""
		Parse a single line (in list format) for variables

		Arguments:
		trialDict -- the dictionary of trial variables
		l -- a list
		"""

		# By default, variables are noted like
		# MSG [time] [variableKey] [name] [value]
		if len(l) > 4 and l[0] == 'MSG' and l[2] == self.variableKey:
			var = l[3]
			val = l[4]
		# Sometimes, variables are notes like
		# [variableKey] [name] [value]
		elif len(l) > 2 and l[0] == self.variableKey:
			var = l[1]
			val = l[2]
		else:
			return

		#if var in trialDict:
		#	warnings.warn('Variable \'%s\' occurs twice in trial %s' \
		#		% (var, trialDict['trialId']))
		trialDict[var] = val

	def strToList(self, s):

		"""
		Converts a string, corresponding to a single line from a file, to a
		list of values.

		Arguments:
		s -- a string

		Returns:
		A list
		"""

		l = []
		for v in s.split():
			try:
				l.append(int(v))
			except:
				try:
					l.append(float(v))
				except:
					l.append(v)
		return l

	def toSaccade(self, l):

		"""
		Attempts to parse a line (in list format) into a dictionary of saccade
		information.

		TODO:
		Handle other fixation formats

		Arguments:
		l -- a list

		Returns:
		None if the list isn't a saccade, otherwise a dictionary with the
		following keys: 'sx', 'sy', 'ex', 'ey', 'sTime', 'eTime', 'duration',
		'size'.
		"""

		if l[0] != 'ESACC':
			return None
		assert(len(l) >= 11)
		try:
			saccade = {}
			if len(l) == 15:
				saccade["sx"] = l[9] - self.driftAdjust[0]
				saccade["sy"] = l[10] - self.driftAdjust[1]
				saccade["ex"] = l[11] - self.driftAdjust[0]
				saccade["ey"] = l[12] - self.driftAdjust[1]
			else:
				saccade["sx"] = l[5] - self.driftAdjust[0]
				saccade["sy"] = l[6] - self.driftAdjust[1]
				saccade["ex"] = l[7] - self.driftAdjust[0]
				saccade["ey"] = l[8] - self.driftAdjust[1]
			saccade["size"] = np.sqrt( (saccade['sx']-saccade['ex'])**2 +
				(saccade['sy']-saccade['ey'])**2)
			saccade["sTime"] = l[2]
			saccade["eTime"] = l[3]
			saccade["duration"] = saccade["eTime"] - saccade["sTime"]
			return saccade
		except:
			return None

	def toSample(self, l):

		"""
		Attempts to parse a line (in list format) into a dictionary of sample
		information. The expected format is:

			# Timestamp x y pupil size ...
			4815155   168.2   406.5  2141.0 ...

		or (during blinks):

			661781	   .	   .	    0.0	...

		or (elaborate format):

			548367    514.0   354.5  1340.0 ...      -619.0  -161.0    88.9 ...CFT..R.BLR

		Arguments:
		l -- a list

		Returns:
		None if the list isn't a sample, otherwise a dictionary with the
		following keys: 'x', 'y', 'time'.
		"""

		if len(l) not in (5, 9):
			return None
		try:
			sample = {}
			sample["time"] = int(l[0])
			if l[1] == '.':
				sample['x'] = np.nan
			else:
				sample["x"] = float(l[1]) - self.driftAdjust[0]
			if l[2] == '.':
				sample["y"] = np.nan
			else:
				sample["y"] = float(l[2]) - self.driftAdjust[1]
			if l[3] == 0:
				sample['pupil'] = np.nan
			else:
				sample['pupil'] = float(l[3])
			return sample
		except:
			return None

	def toFixation(self, l):

		"""
		Attempts to parse a line (in list format) into a dictionary of fixation
		information.

		TODO:
		Handle other fixation formats

		Arguments:
		l -- a list

		Returns:
		None if the list isn't a fixation, otherwise a dictionary with the
		following keys: 'x', 'y', 'sTime', 'eTime', 'duration'.
		"""

		if l[0] != 'EFIX':
			return None
		assert(len(l) == 8)
		fixation = {}
		# EFIX R   1651574	1654007	2434	  653.3	  557.8	   4710
		fixation["x"] = l[5] - self.driftAdjust[0]
		fixation["y"] = l[6] - self.driftAdjust[1]
		fixation['pupilSize'] = l[7]
		fixation["sTime"] = l[2]
		fixation["eTime"] = l[3]
		fixation["duration"] = fixation['eTime'] - fixation['sTime']
		return fixation<|MERGE_RESOLUTION|>--- conflicted
+++ resolved
@@ -286,12 +286,8 @@
 				if not os.path.exists(os.path.join(self.traceFolder, 'png')):
 					print('Creating traceImgFolder: %s' % os.path.join( \
 						self.traceFolder, 'png'))
-<<<<<<< HEAD
-				#os.makedirs(self.traceFolder)
-=======
 				if not os.path.exists(os.path.join(self.traceFolder, 'png')):
 					os.makedirs(os.path.join(self.traceFolder, 'png'))
->>>>>>> d36155b1
 				plt.savefig(path)
 			if self.tracePlot:
 				plt.show()
